--- conflicted
+++ resolved
@@ -10,16 +10,8 @@
 
 pub use crate::hashgrid::hashcell::HashCell;
 
-<<<<<<< HEAD
-#[cfg(feature = "double-precision")]
-pub type Float = f64;
-
-#[cfg(not(feature = "double-precision"))]
-pub type Float = f32;
-=======
 use crate::common::{Cardinality, Float, Idx, Point};
 
->>>>>>> 1422c10c
 
 #[derive(Debug)]
 pub enum HashGridError {
@@ -39,13 +31,8 @@
 /// An N-dimensional, agnostic grid that provides an interface to interact with its cells and the registered
 /// elements. The `HashGrid` struct is defined over `N` dimensions of size `[T; N]` and contain cells of uniform
 /// size `dims`where the elements of type `E` are registered.
-<<<<<<< HEAD
 #[derive(Clone, Debug)]
-pub struct HashGrid<const N:usize, E: Clone> 
-=======
-#[derive(Debug)]
 pub struct HashGrid<const N:usize, E: Clone + Cardinality<N>> 
->>>>>>> 1422c10c
 {
     grid: [usize; N],
     cells:Vec<HashCell<N, E>>,
