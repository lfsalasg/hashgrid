--- conflicted
+++ resolved
@@ -1,10 +1,7 @@
 #![doc = include_str!("../README.md")]
 
-<<<<<<< HEAD
 mod dynamic;
-=======
 pub mod common;
->>>>>>> 1422c10c
 mod hashgrid;
 pub mod utils;
 
